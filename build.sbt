<<<<<<< HEAD
val sparkVersion = "3.0.0"
=======
val sparkVersion = "2.4.6"
>>>>>>> 5eef64d7
val catsCoreVersion = "2.0.0"
val catsEffectVersion = "2.0.0"
val catsMtlVersion = "0.7.0"
val scalatest = "3.2.0"
val scalatestplus = "3.1.0.0-RC2"
val shapeless = "2.3.3"
val scalacheck = "1.14.3"
val irrecVersion = "0.2.1"

lazy val root = Project("frameless", file("." + "frameless")).in(file("."))
  .aggregate(core, cats, dataset, ml, docs)
  .settings(framelessSettings: _*)
  .settings(noPublishSettings: _*)

lazy val core = project
  .settings(name := "frameless-core")
  .settings(framelessSettings: _*)
  .settings(publishSettings: _*)


lazy val cats = project
  .settings(name := "frameless-cats")
  .settings(framelessSettings: _*)
  .settings(publishSettings: _*)
  .settings(
    addCompilerPlugin("org.typelevel" % "kind-projector" % "0.11.0" cross CrossVersion.full),
    scalacOptions += "-Ypartial-unification"
  )
  .settings(libraryDependencies ++= Seq(
    "org.typelevel"    %% "cats-core"      % catsCoreVersion,
    "org.typelevel"    %% "cats-effect"    % catsEffectVersion,
    "org.typelevel"    %% "cats-mtl-core"  % catsMtlVersion,
    "org.typelevel"    %% "alleycats-core" % catsCoreVersion,
    "org.apache.spark" %% "spark-core"     % sparkVersion % "provided",
    "org.apache.spark" %% "spark-sql"      % sparkVersion % "provided"))
  .dependsOn(dataset % "test->test;compile->compile")

lazy val dataset = project
  .settings(name := "frameless-dataset")
  .settings(framelessSettings: _*)
  .settings(framelessTypedDatasetREPL: _*)
  .settings(publishSettings: _*)
  .settings(libraryDependencies ++= Seq(
    "org.apache.spark" %% "spark-core"      % sparkVersion % "provided",
    "org.apache.spark" %% "spark-sql"       % sparkVersion % "provided",
    "net.ceedubs"      %% "irrec-regex-gen" % irrecVersion % Test
  ))
  .dependsOn(core % "test->test;compile->compile")

lazy val ml = project
  .settings(name := "frameless-ml")
  .settings(framelessSettings: _*)
  .settings(framelessTypedDatasetREPL: _*)
  .settings(publishSettings: _*)
  .settings(libraryDependencies ++= Seq(
    "org.apache.spark" %% "spark-core" % sparkVersion % "provided",
    "org.apache.spark" %% "spark-sql"  % sparkVersion % "provided",
    "org.apache.spark" %% "spark-mllib"  % sparkVersion % "provided"
  ))
  .dependsOn(
    core % "test->test;compile->compile",
    dataset % "test->test;compile->compile"
  )

lazy val docs = project
  .settings(framelessSettings: _*)
  .settings(noPublishSettings: _*)
  .settings(scalacOptions --= Seq("-Xfatal-warnings"))
  .enablePlugins(TutPlugin)
  .settings(crossTarget := file(".") / "docs" / "target")
  .settings(libraryDependencies ++= Seq(
    "org.apache.spark" %% "spark-core" % sparkVersion,
    "org.apache.spark" %% "spark-sql"  % sparkVersion,
    "org.apache.spark" %% "spark-mllib"  % sparkVersion
  ))
  .settings(
    addCompilerPlugin("org.typelevel" % "kind-projector" % "0.11.0" cross CrossVersion.full),
    scalacOptions ++= Seq(
      "-Ypartial-unification",
      "-Ydelambdafy:inline"
    )
  )
  .dependsOn(dataset, cats, ml)

lazy val framelessSettings = Seq(
  organization := "org.typelevel",
  crossScalaVersions := Seq("2.12.10"),
  scalaVersion := crossScalaVersions.value.last,
  scalacOptions ++= commonScalacOptions(scalaVersion.value),
  licenses += ("Apache-2.0", url("http://opensource.org/licenses/Apache-2.0")),
  testOptions in Test += Tests.Argument(TestFrameworks.ScalaTest, "-oDF"),
  libraryDependencies ++= Seq(
    "com.chuusai" %% "shapeless" % shapeless,
    "org.scalatest" %% "scalatest" % scalatest % "test",
    "org.scalatestplus" %% "scalatestplus-scalacheck" % scalatestplus % "test",
    "org.scalacheck" %% "scalacheck" % scalacheck % "test"),
  javaOptions in Test ++= Seq("-Xmx1G", "-ea"),
  fork in Test := true,
  parallelExecution in Test := false
) ++ consoleSettings

def commonScalacOptions(scalaVersion: String): Seq[String] = {

  val versionSpecific = CrossVersion.partialVersion(scalaVersion) match {
    case Some((2, 11)) =>
      Seq("-Xlint:-missing-interpolator,_", "-Yinline-warnings")
    case Some((2, n)) if n >= 12 =>
      Seq("-Xlint:-missing-interpolator,-unused,_")
  }

  Seq(
    "-target:jvm-1.8",
    "-deprecation",
    "-encoding", "UTF-8",
    "-feature",
    "-unchecked",
    "-Xfatal-warnings",
    "-Yno-adapted-args",
    "-Ywarn-dead-code",
    "-Ywarn-numeric-widen",
    "-Ywarn-unused-import",
    "-Ywarn-value-discard",
    "-language:existentials",
    "-language:implicitConversions",
    "-language:higherKinds",
    "-Xfuture") ++ versionSpecific
}

lazy val consoleSettings = Seq(
  scalacOptions in (Compile, console) ~= {_.filterNot("-Ywarn-unused-import" == _)},
  scalacOptions in (Test, console) := (scalacOptions in (Compile, console)).value
)

lazy val framelessTypedDatasetREPL = Seq(
  initialize ~= { _ => // Color REPL
    val ansi = System.getProperty("sbt.log.noformat", "false") != "true"
    if (ansi) System.setProperty("scala.color", "true")
  },
  initialCommands in console :=
    """
      |import org.apache.spark.{SparkConf, SparkContext}
      |import org.apache.spark.sql.SparkSession
      |import frameless.functions.aggregate._
      |import frameless.syntax._
      |
      |val conf = new SparkConf().setMaster("local[*]").setAppName("frameless repl").set("spark.ui.enabled", "false")
      |implicit val spark = SparkSession.builder().config(conf).appName("REPL").getOrCreate()
      |
      |import spark.implicits._
      |
      |spark.sparkContext.setLogLevel("WARN")
      |
      |import frameless.TypedDataset
    """.stripMargin,
  cleanupCommands in console :=
    """
      |spark.stop()
    """.stripMargin
)

lazy val publishSettings = Seq(
  publishMavenStyle := true,
  publishTo := {
    val nexus = "https://oss.sonatype.org/"
    if (isSnapshot.value)
      Some("snapshots" at nexus + "content/repositories/snapshots")
    else
      Some("releases"  at nexus + "service/local/staging/deploy/maven2")
  },
  publishArtifact in Test := false,
  pomIncludeRepository := Function.const(false),
  pomExtra in Global := {
    <url>https://github.com/typelevel/frameless</url>
    <scm>
      <url>git@github.com:typelevel/frameless.git</url>
      <connection>scm:git:git@github.com:typelevel/frameless.git</connection>
    </scm>
    <developers>
      <developer>
        <id>OlivierBlanvillain</id>
        <name>Olivier Blanvillain</name>
        <url>https://github.com/OlivierBlanvillain/</url>
      </developer>
      <developer>
        <id>adelbertc</id>
        <name>Adelbert Chang</name>
        <url>https://github.com/adelbertc/</url>
      </developer>
      <developer>
        <id>imarios</id>
        <name>Marios Iliofotou</name>
        <url>https://github.com/imarios/</url>
      </developer>
      <developer>
        <id>kanterov</id>
        <name>Gleb Kanterov</name>
        <url>https://github.com/kanterov/</url>
      </developer>
      <developer>
        <id>non</id>
        <name>Erik Osheim</name>
        <url>https://github.com/non/</url>
      </developer>
      <developer>
        <id>jeremyrsmith</id>
        <name>Jeremy Smith</name>
        <url>https://github.com/jeremyrsmith/</url>
      </developer>
    </developers>
  }
)

lazy val noPublishSettings = Seq(
  publish := (()),
  publishLocal := (()),
  publishArtifact := false
)

lazy val credentialSettings = Seq(
  // For Travis CI - see http://www.cakesolutions.net/teamblogs/publishing-artefacts-to-oss-sonatype-nexus-using-sbt-and-travis-ci
  credentials ++= (for {
    username <- Option(System.getenv().get("SONATYPE_USERNAME"))
    password <- Option(System.getenv().get("SONATYPE_PASSWORD"))
  } yield Credentials("Sonatype Nexus Repository Manager", "oss.sonatype.org", username, password)).toSeq
)

copyReadme := copyReadmeImpl.value
lazy val copyReadme = taskKey[Unit]("copy for website generation")
lazy val copyReadmeImpl = Def.task {
  val from = baseDirectory.value / "README.md"
  val to   = baseDirectory.value / "docs" / "src" / "main" / "tut" / "README.md"
  sbt.IO.copy(List((from, to)), overwrite = true, preserveLastModified = true, preserveExecutable = true)
}<|MERGE_RESOLUTION|>--- conflicted
+++ resolved
@@ -1,8 +1,4 @@
-<<<<<<< HEAD
 val sparkVersion = "3.0.0"
-=======
-val sparkVersion = "2.4.6"
->>>>>>> 5eef64d7
 val catsCoreVersion = "2.0.0"
 val catsEffectVersion = "2.0.0"
 val catsMtlVersion = "0.7.0"
